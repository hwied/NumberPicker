import 'package:flutter/foundation.dart';
import 'package:flutter/material.dart';
import 'package:flutter/services.dart';
<<<<<<< HEAD
import 'dart:math';
=======
import 'package:infinite_listview/infinite_listview.dart';
>>>>>>> 0287b05b

typedef TextMapper = String Function(String numberText);

class NumberPicker extends StatefulWidget {
  /// Min value user can pick
  final int minValue;

  /// Max value user can pick
  final int maxValue;

  /// The initial value
  final int initialValue;

  /// Called when selected value changes
  final ValueChanged<int> onChanged;

  /// Specifies how many items should be shown - defaults to 3
  final int itemCount;

  /// Step between elements. Only for integer datePicker
  /// Examples:
  /// if step is 100 the following elements may be 100, 200, 300...
  /// if min=0, max=6, step=3, then items will be 0, 3 and 6
  /// if min=0, max=5, step=3, then items will be 0 and 3.
  final int step;

  /// height of single item in pixels
  final double itemHeight;

  /// width of single item in pixels
  final double itemWidth;

  /// Direction of scrolling
  final Axis axis;

  /// Style of non-selected numbers. If null, it uses Theme's bodyText2
  final TextStyle? textStyle;

  /// Style of non-selected numbers. If null, it uses Theme's headline5 with accentColor
  final TextStyle? selectedTextStyle;

  /// Whether to trigger haptic pulses or not
  final bool haptics;

  /// Build the text of each item on the picker
  final TextMapper? textMapper;

  /// Pads displayed integer values up to the length of maxValue
  final bool zeroPad;

  /// Decoration to apply to central box where the selected value is placed
  final Decoration? decoration;

<<<<<<< HEAD
  /// Whether the direction shall be reversed
  final bool reverse;

  final InputDecoration? inputDecoration;
=======
  final bool infiniteLoop;
>>>>>>> 0287b05b

  const NumberPicker({
    Key? key,
    required this.minValue,
    required this.maxValue,
    required this.initialValue,
    required this.onChanged,
    this.itemCount = 3,
    this.step = 1,
    this.itemHeight = 50,
    this.itemWidth = 100,
    this.axis = Axis.vertical,
    this.textStyle,
    this.selectedTextStyle,
    this.haptics = false,
    this.decoration,
    this.zeroPad = false,
    this.textMapper,
<<<<<<< HEAD
    this.reverse = false,
    this.inputDecoration,
  })  : assert(minValue <= initialValue),
        assert(initialValue <= maxValue),
=======
    this.infiniteLoop = false,
  })  : assert(minValue <= value),
        assert(value <= maxValue),
>>>>>>> 0287b05b
        super(key: key);

  @override
  _NumberPickerState createState() => _NumberPickerState();
}

class _NumberPickerState extends State<NumberPicker> {
  late ScrollController _scrollController;
  bool isEditActive=false;
  TextEditingController _textEditingController = TextEditingController();
  late int currentValue;

  @override
  void initState() {
    super.initState();
    final initialOffset =
<<<<<<< HEAD
        (widget.initialValue - widget.minValue) ~/ widget.step * itemExtent;
    _scrollController = ScrollController(initialScrollOffset: initialOffset)
      ..addListener(_scrollListener);
    currentValue = widget.initialValue;
    _textEditingController.text = currentValue.toString();
  }

  void _scrollListener() {
    final indexOfMiddleElement =
        (_scrollController.offset / itemExtent).round().clamp(0, itemCount - 1);
    final intValueInTheMiddle = _intValueFromIndex(indexOfMiddleElement + 1);
    _textEditingController.text = intValueInTheMiddle.toString();
    currentValue = intValueInTheMiddle;
    widget.onChanged(intValueInTheMiddle);
    if (widget.haptics) {
      HapticFeedback.selectionClick();
=======
        (widget.value - widget.minValue) ~/ widget.step * itemExtent;
    if (widget.infiniteLoop) {
      _scrollController =
          InfiniteScrollController(initialScrollOffset: initialOffset);
    } else {
      _scrollController = ScrollController(initialScrollOffset: initialOffset);
    }
    _scrollController.addListener(_scrollListener);
  }

  void _scrollListener() {
    var indexOfMiddleElement = (_scrollController.offset / itemExtent).round();
    if (widget.infiniteLoop) {
      indexOfMiddleElement %= itemCount;
    } else {
      indexOfMiddleElement = indexOfMiddleElement.clamp(0, itemCount - 1);
    }
    final intValueInTheMiddle =
        _intValueFromIndex(indexOfMiddleElement + additionalItemsOnEachSide);

    if (widget.value != intValueInTheMiddle) {
      widget.onChanged(intValueInTheMiddle);
      if (widget.haptics) {
        HapticFeedback.selectionClick();
      }
>>>>>>> 0287b05b
    }
    Future.delayed(
      Duration(milliseconds: 100),
      () => _maybeCenterValue(),
    );
  }

  @override
  void didUpdateWidget(NumberPicker oldWidget) {
    super.didUpdateWidget(oldWidget);
    if (oldWidget.initialValue != widget.initialValue) {
      _maybeCenterValue();
    }
  }

  @override
  void dispose() {
    _scrollController.dispose();
    _textEditingController.dispose();
    super.dispose();
  }

  bool get isScrolling => _scrollController.position.isScrollingNotifier.value;

  double get itemExtent =>
      widget.axis == Axis.vertical ? widget.itemHeight : widget.itemWidth;

  int get itemCount => (widget.maxValue - widget.minValue) ~/ widget.step + 1;

  int get listItemsCount => itemCount + 2 * additionalItemsOnEachSide;

  int get additionalItemsOnEachSide => (widget.itemCount - 1) ~/ 2;

  @override
<<<<<<< HEAD
  Widget build(BuildContext context) => Builder(
      builder: (context) {
        VoidCallback finished = (){
          setState(()=>isEditActive=false);
          currentValue = int.parse(_textEditingController.text);
          currentValue = max(widget.minValue, min(currentValue, widget.maxValue));
          _scrollController.jumpTo(itemExtent*(_indexFromIntValue(currentValue)-1));
        };
        return GestureDetector(
            onDoubleTap: ()=>setState(()=>isEditActive=true),
            child: SizedBox(
                width: widget.axis == Axis.vertical
                    ? widget.itemWidth
                    : widget.itemCount * widget.itemWidth,
                height: widget.axis == Axis.vertical
                    ? widget.itemCount * widget.itemHeight
                    : widget.itemHeight,
                child: NotificationListener<ScrollEndNotification>(
                  onNotification: (not) {
                    if (not.dragDetails?.primaryVelocity == 0) {
                      Future.microtask(() => _maybeCenterValue());
                    }
                    return true;
                  },
                  child: Stack(
                    children: [
                      ListView.builder(
                        reverse: widget.reverse,
                        itemCount: listItemsCount,
                        scrollDirection: widget.axis,
                        controller: _scrollController,
                        itemExtent: itemExtent,
                        itemBuilder: _itemBuilder,
                      ),
                      _NumberPickerSelectedItemDecoration(
                        axis: widget.axis,
                        itemExtent: itemExtent,
                        decoration: widget.decoration,
                      ),
                      if (isEditActive)
                      Positioned.fill(
                        child: Opacity(
                            opacity: 0.5,
                            // child: Container(
                            //   width: double.infinity, // widget.axis == Axis.horizontal ? 2*itemExtent * itemCount : widget.itemWidth,
                            //   height: double.infinity, // widget.axis == Axis.vertical ? 2*itemExtent * itemCount : widget.itemHeight,
                            // )
                        )),
                      if (isEditActive) Center(
                        child: TextField(
                          controller: _textEditingController,
                          onEditingComplete: finished,
                          onSubmitted: (val)=>finished(),
                          decoration: widget.inputDecoration ?? InputDecoration(
                            focusedBorder: InputBorder.none,
                            enabledBorder: InputBorder.none,
                            disabledBorder: InputBorder.none,
                            border: InputBorder.none,
                            focusedErrorBorder: InputBorder.none,
                            errorBorder: InputBorder.none
                          ),
                          keyboardType: TextInputType.number,
                          style: widget.textStyle,
                          textAlign: TextAlign.center,
                        )
                      )
                    ],
                  ),
                )
            )
        );
      }
  );
=======
  Widget build(BuildContext context) {
    return SizedBox(
      width: widget.axis == Axis.vertical
          ? widget.itemWidth
          : widget.itemCount * widget.itemWidth,
      height: widget.axis == Axis.vertical
          ? widget.itemCount * widget.itemHeight
          : widget.itemHeight,
      child: NotificationListener<ScrollEndNotification>(
        onNotification: (not) {
          if (not.dragDetails?.primaryVelocity == 0) {
            Future.microtask(() => _maybeCenterValue());
          }
          return true;
        },
        child: Stack(
          children: [
            if (widget.infiniteLoop)
              InfiniteListView.builder(
                scrollDirection: widget.axis,
                controller: _scrollController as InfiniteScrollController,
                itemExtent: itemExtent,
                itemBuilder: _itemBuilder,
                padding: EdgeInsets.zero,
              )
            else
              ListView.builder(
                itemCount: listItemsCount,
                scrollDirection: widget.axis,
                controller: _scrollController,
                itemExtent: itemExtent,
                itemBuilder: _itemBuilder,
                padding: EdgeInsets.zero,
              ),
            _NumberPickerSelectedItemDecoration(
              axis: widget.axis,
              itemExtent: itemExtent,
              decoration: widget.decoration,
            ),
          ],
        ),
      ),
    );
  }
>>>>>>> 0287b05b

  Widget _itemBuilder(BuildContext context, int index) {
    final themeData = Theme.of(context);
    final defaultStyle = widget.textStyle ?? themeData.textTheme.bodyText2;
    final selectedStyle = widget.selectedTextStyle ??
        themeData.textTheme.headline5?.copyWith(color: themeData.accentColor);

<<<<<<< HEAD
    final value = _intValueFromIndex(index);
    final isExtra = index == 0 || index == listItemsCount - 1;
    final itemStyle = value == currentValue ? selectedStyle : defaultStyle;
=======
    final value = _intValueFromIndex(index % itemCount);
    final isExtra = !widget.infiniteLoop &&
        (index < additionalItemsOnEachSide ||
            index >= listItemsCount - additionalItemsOnEachSide);
    final itemStyle = value == widget.value ? selectedStyle : defaultStyle;
>>>>>>> 0287b05b

    final child = isExtra
        ? SizedBox.shrink()
        : TextButton(
            onPressed: () {
              _scrollController.animateTo(itemExtent*(index-1),
                duration: Duration(milliseconds: 300),
                curve: Curves.easeOutCubic);
                currentValue = _intValueFromIndex(index);
            },
            // padding: const EdgeInsets(0.0),
            child: isEditActive ? Opacity(
                opacity: 0.5,
                child: Text(
                  _getDisplayedValue(value),
                  style: itemStyle,
                )
            ) : Text(
              _getDisplayedValue(value),
              style: itemStyle,
            )
        );

    return Container(
      width: widget.itemWidth,
      height: widget.itemHeight,
      alignment: Alignment.center,
      child: child,
    );
  }

  String _getDisplayedValue(int value) {
    final text = widget.zeroPad
        ? value.toString().padLeft(widget.maxValue.toString().length, '0')
        : value.toString();
    if (widget.textMapper != null) {
      return widget.textMapper!(text);
    } else {
      return text;
    }
  }

  int _intValueFromIndex(int index) {
    index -= additionalItemsOnEachSide;
    index %= itemCount;
    return widget.minValue + index * widget.step;
  }

  int _indexFromIntValue(int value) {
    return (value - widget.minValue) ~/ widget.step + 1;
  }

  void _maybeCenterValue() {
<<<<<<< HEAD
    if (!isScrolling) {
      int diff = currentValue - widget.minValue;
=======
    if (_scrollController.hasClients && !isScrolling) {
      int diff = widget.value - widget.minValue;
>>>>>>> 0287b05b
      int index = diff ~/ widget.step;
      if (widget.infiniteLoop) {
        final offset = _scrollController.offset + 0.5 * itemExtent;
        final cycles = (offset / (itemCount * itemExtent)).floor();
        index += cycles * itemCount;
      }
      _scrollController.animateTo(
        index * itemExtent,
        duration: Duration(milliseconds: 300),
        curve: Curves.easeOutCubic,
      );
    }
  }
}

class _NumberPickerSelectedItemDecoration extends StatelessWidget {
  final Axis axis;
  final double itemExtent;
  final Decoration? decoration;

  const _NumberPickerSelectedItemDecoration({
    Key? key,
    required this.axis,
    required this.itemExtent,
    required this.decoration,
  }) : super(key: key);

  @override
  Widget build(BuildContext context) {
    return Center(
      child: IgnorePointer(
        child: Container(
          width: isVertical ? double.infinity : itemExtent,
          height: isVertical ? itemExtent : double.infinity,
          decoration: decoration,
        ),
      ),
    );
  }

  bool get isVertical => axis == Axis.vertical;
}<|MERGE_RESOLUTION|>--- conflicted
+++ resolved
@@ -1,11 +1,8 @@
 import 'package:flutter/foundation.dart';
 import 'package:flutter/material.dart';
 import 'package:flutter/services.dart';
-<<<<<<< HEAD
+import 'package:infinite_listview/infinite_listview.dart';
 import 'dart:math';
-=======
-import 'package:infinite_listview/infinite_listview.dart';
->>>>>>> 0287b05b
 
 typedef TextMapper = String Function(String numberText);
 
@@ -16,8 +13,8 @@
   /// Max value user can pick
   final int maxValue;
 
-  /// The initial value
-  final int initialValue;
+  /// Currently selected value
+  final int value;
 
   /// Called when selected value changes
   final ValueChanged<int> onChanged;
@@ -59,20 +56,20 @@
   /// Decoration to apply to central box where the selected value is placed
   final Decoration? decoration;
 
-<<<<<<< HEAD
   /// Whether the direction shall be reversed
   final bool reverse;
 
+  /// InputDecoration for TextField Edit
   final InputDecoration? inputDecoration;
-=======
+
+  /// Whether we scroll in infitie loop
   final bool infiniteLoop;
->>>>>>> 0287b05b
 
   const NumberPicker({
     Key? key,
     required this.minValue,
     required this.maxValue,
-    required this.initialValue,
+    required this.value,
     required this.onChanged,
     this.itemCount = 3,
     this.step = 1,
@@ -85,16 +82,11 @@
     this.decoration,
     this.zeroPad = false,
     this.textMapper,
-<<<<<<< HEAD
     this.reverse = false,
     this.inputDecoration,
-  })  : assert(minValue <= initialValue),
-        assert(initialValue <= maxValue),
-=======
     this.infiniteLoop = false,
   })  : assert(minValue <= value),
         assert(value <= maxValue),
->>>>>>> 0287b05b
         super(key: key);
 
   @override
@@ -111,24 +103,6 @@
   void initState() {
     super.initState();
     final initialOffset =
-<<<<<<< HEAD
-        (widget.initialValue - widget.minValue) ~/ widget.step * itemExtent;
-    _scrollController = ScrollController(initialScrollOffset: initialOffset)
-      ..addListener(_scrollListener);
-    currentValue = widget.initialValue;
-    _textEditingController.text = currentValue.toString();
-  }
-
-  void _scrollListener() {
-    final indexOfMiddleElement =
-        (_scrollController.offset / itemExtent).round().clamp(0, itemCount - 1);
-    final intValueInTheMiddle = _intValueFromIndex(indexOfMiddleElement + 1);
-    _textEditingController.text = intValueInTheMiddle.toString();
-    currentValue = intValueInTheMiddle;
-    widget.onChanged(intValueInTheMiddle);
-    if (widget.haptics) {
-      HapticFeedback.selectionClick();
-=======
         (widget.value - widget.minValue) ~/ widget.step * itemExtent;
     if (widget.infiniteLoop) {
       _scrollController =
@@ -137,6 +111,8 @@
       _scrollController = ScrollController(initialScrollOffset: initialOffset);
     }
     _scrollController.addListener(_scrollListener);
+    currentValue = widget.initialValue;
+    _textEditingController.text = currentValue.toString();
   }
 
   void _scrollListener() {
@@ -148,14 +124,14 @@
     }
     final intValueInTheMiddle =
         _intValueFromIndex(indexOfMiddleElement + additionalItemsOnEachSide);
-
-    if (widget.value != intValueInTheMiddle) {
-      widget.onChanged(intValueInTheMiddle);
+    _textEditingController.text = intValueInTheMiddle.toString();   
+    widget.onChanged(intValueInTheMiddle);
+    if (currentValue != intValueInTheMiddle) {
       if (widget.haptics) {
         HapticFeedback.selectionClick();
       }
->>>>>>> 0287b05b
-    }
+    }    
+    currentValue = intValueInTheMiddle; 
     Future.delayed(
       Duration(milliseconds: 100),
       () => _maybeCenterValue(),
@@ -165,7 +141,7 @@
   @override
   void didUpdateWidget(NumberPicker oldWidget) {
     super.didUpdateWidget(oldWidget);
-    if (oldWidget.initialValue != widget.initialValue) {
+    if (oldWidget.value != widget.value) {
       _maybeCenterValue();
     }
   }
@@ -189,7 +165,6 @@
   int get additionalItemsOnEachSide => (widget.itemCount - 1) ~/ 2;
 
   @override
-<<<<<<< HEAD
   Widget build(BuildContext context) => Builder(
       builder: (context) {
         VoidCallback finished = (){
@@ -216,18 +191,27 @@
                   },
                   child: Stack(
                     children: [
-                      ListView.builder(
-                        reverse: widget.reverse,
-                        itemCount: listItemsCount,
-                        scrollDirection: widget.axis,
-                        controller: _scrollController,
-                        itemExtent: itemExtent,
-                        itemBuilder: _itemBuilder,
-                      ),
+                      if (widget.infiniteLoop)
+                        InfiniteListView.builder(
+                          scrollDirection: widget.axis,
+                          controller: _scrollController as InfiniteScrollController,
+                          itemExtent: itemExtent,
+                          itemBuilder: _itemBuilder,
+                          padding: EdgeInsets.zero,
+                        )
+                      else
+                        ListView.builder(
+                          itemCount: listItemsCount,
+                          scrollDirection: widget.axis,
+                          controller: _scrollController,
+                          itemExtent: itemExtent,
+                          itemBuilder: _itemBuilder,
+                          padding: EdgeInsets.zero,
+                        ),
                       _NumberPickerSelectedItemDecoration(
-                        axis: widget.axis,
-                        itemExtent: itemExtent,
-                        decoration: widget.decoration,
+                         axis: widget.axis,
+                         itemExtent: itemExtent,
+                         decoration: widget.decoration,
                       ),
                       if (isEditActive)
                       Positioned.fill(
@@ -263,52 +247,6 @@
         );
       }
   );
-=======
-  Widget build(BuildContext context) {
-    return SizedBox(
-      width: widget.axis == Axis.vertical
-          ? widget.itemWidth
-          : widget.itemCount * widget.itemWidth,
-      height: widget.axis == Axis.vertical
-          ? widget.itemCount * widget.itemHeight
-          : widget.itemHeight,
-      child: NotificationListener<ScrollEndNotification>(
-        onNotification: (not) {
-          if (not.dragDetails?.primaryVelocity == 0) {
-            Future.microtask(() => _maybeCenterValue());
-          }
-          return true;
-        },
-        child: Stack(
-          children: [
-            if (widget.infiniteLoop)
-              InfiniteListView.builder(
-                scrollDirection: widget.axis,
-                controller: _scrollController as InfiniteScrollController,
-                itemExtent: itemExtent,
-                itemBuilder: _itemBuilder,
-                padding: EdgeInsets.zero,
-              )
-            else
-              ListView.builder(
-                itemCount: listItemsCount,
-                scrollDirection: widget.axis,
-                controller: _scrollController,
-                itemExtent: itemExtent,
-                itemBuilder: _itemBuilder,
-                padding: EdgeInsets.zero,
-              ),
-            _NumberPickerSelectedItemDecoration(
-              axis: widget.axis,
-              itemExtent: itemExtent,
-              decoration: widget.decoration,
-            ),
-          ],
-        ),
-      ),
-    );
-  }
->>>>>>> 0287b05b
 
   Widget _itemBuilder(BuildContext context, int index) {
     final themeData = Theme.of(context);
@@ -316,17 +254,11 @@
     final selectedStyle = widget.selectedTextStyle ??
         themeData.textTheme.headline5?.copyWith(color: themeData.accentColor);
 
-<<<<<<< HEAD
     final value = _intValueFromIndex(index);
-    final isExtra = index == 0 || index == listItemsCount - 1;
-    final itemStyle = value == currentValue ? selectedStyle : defaultStyle;
-=======
-    final value = _intValueFromIndex(index % itemCount);
     final isExtra = !widget.infiniteLoop &&
         (index < additionalItemsOnEachSide ||
             index >= listItemsCount - additionalItemsOnEachSide);
-    final itemStyle = value == widget.value ? selectedStyle : defaultStyle;
->>>>>>> 0287b05b
+    final itemStyle = value == currentValue ? selectedStyle : defaultStyle;
 
     final child = isExtra
         ? SizedBox.shrink()
@@ -380,13 +312,8 @@
   }
 
   void _maybeCenterValue() {
-<<<<<<< HEAD
-    if (!isScrolling) {
+    if (_scrollController.hasClients && !isScrolling) {
       int diff = currentValue - widget.minValue;
-=======
-    if (_scrollController.hasClients && !isScrolling) {
-      int diff = widget.value - widget.minValue;
->>>>>>> 0287b05b
       int index = diff ~/ widget.step;
       if (widget.infiniteLoop) {
         final offset = _scrollController.offset + 0.5 * itemExtent;
