--- conflicted
+++ resolved
@@ -44,7 +44,8 @@
         listViewWidth = 3 * itemExtent,
         infiniteLoop = false,
         integerItemCount = (maxValue - minValue) ~/ step + 1,
-        super(key: key);
+        zeroPad = false,
+      super(key: key);
 
   ///constructor for integer number picker
   NumberPicker.integer({
@@ -58,13 +59,9 @@
     this.step = 1,
     this.scrollDirection = Axis.vertical,
     this.infiniteLoop = false,
-<<<<<<< HEAD
     this.zeroPad = false,
   })
       : assert(initialValue != null),
-=======
-  })  : assert(initialValue != null),
->>>>>>> b6819a5c
         assert(minValue != null),
         assert(maxValue != null),
         assert(maxValue > minValue),
@@ -260,13 +257,8 @@
             return isExtra
                 ? new Container() //empty first and last element
                 : new Center(
-<<<<<<< HEAD
               child: new Text(displayValue, style: itemStyle),
             );
-=======
-                    child: new Text(value.toString(), style: itemStyle),
-                  );
->>>>>>> b6819a5c
           },
         ),
       ),
